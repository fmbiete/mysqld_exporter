--- conflicted
+++ resolved
@@ -96,21 +96,6 @@
 		opts.ConstLabels,
 	)
 	return &CounterVec{
-<<<<<<< HEAD
-		MetricVec: MetricVec{
-			children: map[uint64]Metric{},
-			desc:     desc,
-			newMetric: func(lvs ...string) Metric {
-				result := &counter{value: value{
-					desc:       desc,
-					valType:    CounterValue,
-					labelPairs: makeLabelPairs(desc, lvs),
-				}}
-				result.init(result) // Init self-collection.
-				return result
-			},
-		},
-=======
 		MetricVec: newMetricVec(desc, func(lvs ...string) Metric {
 			result := &counter{value: value{
 				desc:       desc,
@@ -120,7 +105,6 @@
 			result.init(result) // Init self-collection.
 			return result
 		}),
->>>>>>> 83d47165
 	}
 }
 
