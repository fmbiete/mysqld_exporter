--- conflicted
+++ resolved
@@ -16,17 +16,9 @@
 		t.Skip("-short is passed, skipping test")
 	}
 
-<<<<<<< HEAD
-	exporter := New(dsn,
-		[]Scraper{
-			ScraperGlobalStatus,
-		},
-	)
-=======
 	exporter := New(dsn, []Scraper{
 		ScrapeGlobalStatus{},
 	})
->>>>>>> 7559cf9f
 
 	convey.Convey("Metrics describing", t, func() {
 		ch := make(chan *prometheus.Desc)
